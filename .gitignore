--- conflicted
+++ resolved
@@ -1,10 +1,7 @@
 *.py[cod]
 app/test_haproxy.py
-<<<<<<< HEAD
-=======
 *.pem
 output
->>>>>>> 4ca7553b
 
 # C extensions
 *.so
