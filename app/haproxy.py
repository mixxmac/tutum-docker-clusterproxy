import logging
import subprocess
import sys
import time

import tutum

from cfg import cfg_calc, cfg_save, cfg_to_text
from constants import *
import utils


# Global Var
HAPROXY_CURRENT_SUBPROCESS = None
LINKED_SERVICES_ENDPOINTS = None
PREVIOUS_CFG_TEXT = None

logger = logging.getLogger("tutum_haproxy")


<<<<<<< HEAD

def get_backend_routes_tutum(api_url, auth):
    # Return sth like: {'HELLO_WORLD_1': {'proto': 'tcp', 'addr': '172.17.0.103', 'port': '80'},
    # 'HELLO_WORLD_2': {'proto': 'tcp', 'addr': '172.17.0.95', 'port': '80'}}
    session = requests.Session()
    headers = {"Authorization": auth}
    r = session.get(api_url, headers=headers)
    r.raise_for_status()
    container_details = r.json()

    addr_port_dict = {}
    for link in container_details.get("linked_to_container", []):
        for port, endpoint in link.get("endpoints", {}).iteritems():
            if port in ["%s/tcp" % x for x in BACKEND_PORTS]:
                addr_port_dict[link["name"].upper().replace("-", "_")] = endpoint_match.match(endpoint).groupdict()

    return addr_port_dict


def get_backend_routes(dict_var):
    # Return sth like: {'HELLO_WORLD_1': {'addr': '172.17.0.103', 'port': '80'},
    # 'HELLO_WORLD_2': {'addr': '172.17.0.95', 'port': '80'}}
    addr_port_dict = {}
    for name, value in dict_var.iteritems():
        position = string.find(name, LINK_ENV_PATTERN)
        if position != -1:
            container_name = name[:position]
            addr_port = addr_port_dict.get(container_name, {'addr': "", 'port': ""})
            try:
                addr_port['addr'] = socket.gethostbyname(container_name.lower())
            except socket.gaierror:
                try:
                    addr_port['addr'] = socket.gethostbyname(container_name.lower().replace("_", "-"))
                except socket.gaierror:
                    if name.endswith(LINK_ADDR_SUFFIX):
                        logger.warning("Cannot resolve %s, use the value in environment variable instead" % container_name)
                        addr_port['addr'] = value
            if name.endswith(LINK_PORT_SUFFIX):
                addr_port['port'] = value
            addr_port_dict[container_name] = addr_port
    return addr_port_dict


def update_cfg(cfg, backend_routes, vhost):
    logger.debug("Updating cfg: \n old cfg: %s\n backend_routes: %s\n vhost: %s", cfg, backend_routes, vhost)
    # Set frontend
    frontend = []
    frontend.append("bind 0.0.0.0:%s" % FRONTEND_PORT)
    if SSL:
        frontend.append("reqadd X-Forwarded-Proto:\ https")
        frontend.append("redirect scheme https code 301 if !{ ssl_fc }"),
        frontend.append("bind 0.0.0.0:443 %s" % SSL)
    if vhost:
        added_vhost = {}
        for _, domain_names in vhost.iteritems():
            for domain_name in domain_names:
                if not added_vhost.has_key(domain_name):
                    domain_str = domain_name.upper().replace(".", "_")
                    frontend.append("acl host_%s %s(host) -i %s" % (domain_str, HDR, domain_name))
                    frontend.append("use_backend %s_cluster if host_%s" % (domain_str, domain_str))
                added_vhost[domain_name] = domain_str
=======
def reload_haproxy(haproxy_process):
    if haproxy_process:
        # Reload haproxy
        logger.info("Reloading HAProxy")
        process = subprocess.Popen(HAPROXY_CMD + ["-sf", str(haproxy_process.pid)])
        haproxy_process.wait()
        logger.info("HAProxy has been reloaded")
        return process
>>>>>>> 4ca7553b
    else:
        # Launch haproxy
        logger.info("Launching HAProxy")
        return subprocess.Popen(HAPROXY_CMD)


def run():
    vhost = utils.parse_vhost(VIRTUAL_HOST, os.environ)
    backend_routes = utils.parse_backend_routes(os.environ)
    cfg = cfg_calc(backend_routes, vhost)
    cfg_text = cfg_to_text(cfg)
    logger.info("HAProxy configuration:\n%s" % cfg_text)
    cfg_save(cfg_text, CONFIG_FILE)

    logger.info("Launching HAProxy")
    p = subprocess.Popen(HAPROXY_CMD)
    p.wait()


def fetch_tutum_obj(uri):
    while True:
        try:
            obj = tutum.Utils.fetch_by_resource_uri(uri)
            break
        except Exception as e:
            logging.error(e)
            time.sleep(API_ERROR_RETRY_TIME)
    return obj


def run_tutum(container_uri):
    global PREVIOUS_CFG_TEXT, HAPROXY_CURRENT_SUBPROCESS
    container = fetch_tutum_obj(container_uri)

    envvars = {}
    for pair in container.container_envvars:
        envvars[pair['key']] = pair['value']
    vhost = utils.parse_vhost(VIRTUAL_HOST, envvars)
    backend_routes = utils.parse_backend_routes_tutum(container.linked_to_container)

    cfg = cfg_calc(backend_routes, vhost)
    cfg_text = cfg_to_text(cfg)
    if PREVIOUS_CFG_TEXT != cfg_text:
        logger.info("HAProxy configuration:\n%s" % cfg_text)
        cfg_save(cfg_text, CONFIG_FILE)
        PREVIOUS_CFG_TEXT = cfg_text
        HAPROXY_CURRENT_SUBPROCESS = reload_haproxy(HAPROXY_CURRENT_SUBPROCESS)


def tutum_event_handler(event):
    global LINKED_SERVICES_ENDPOINTS
    # When service scale up/down or container start/stop/terminate/redeploy, reload the service
    if event.get("state", "") not in ["In progress", "Pending", "Terminating", "Starting", "Scaling", "Stopping"] and \
                    event.get("action", "").lower() == "update" and \
                    len(set(LINKED_SERVICES_ENDPOINTS).intersection(set(event.get("parents", [])))) > 0:
        run_tutum(TUTUM_CONTAINER_API_URI)

    # Add/remove services linked to haproxy
    if event.get("state", "") == "Success" and TUTUM_SERVICE_API_URI in event.get("parents", []):
        service = fetch_tutum_obj(TUTUM_SERVICE_API_URI)
        service_endpoints = [srv.get("to_service") for srv in service.linked_to_service]
        if LINKED_SERVICES_ENDPOINTS != service_endpoints:
            LINKED_SERVICES_ENDPOINTS = service_endpoints
            run_tutum(TUTUM_CONTAINER_API_URI)


<<<<<<< HEAD
def parse_vhost():
    # vhost is something like:
    # {'web1':['a.com', 'b.com'], 'web2':['c.com']
    vhost = {}
    if VIRTUAL_HOST:
        vhost.update(utils.parse_vhost_from_envvar(VIRTUAL_HOST))
    if not vhost:
        # try to parse vhost specified in the linked containers
        for name, value in os.environ.iteritems():
            position = string.find(name, VIRTUAL_HOST_SUFFIX)
            if position != -1 and value != "**None**":
                vhost.update(utils.parse_vhost_from_envvar("%s=%s" % (name[:position], value)))
    return vhost
=======
def init_tutum_settings():
    global LINKED_SERVICES_ENDPOINTS
    service = fetch_tutum_obj(TUTUM_SERVICE_API_URI)
    LINKED_SERVICES_ENDPOINTS = [srv.get("to_service") for srv in service.linked_to_service]
>>>>>>> 4ca7553b


def main():
    logging.basicConfig(stream=sys.stdout)
    logging.getLogger("tutum_haproxy").setLevel(logging.DEBUG if DEBUG else logging.INFO)

    # Tell the user the mode of autoupdate we are using, if any
    if TUTUM_SERVICE_API_URI and TUTUM_CONTAINER_API_URI:
        if TUTUM_AUTH:
            logger.info("HAProxy has access to Tutum API - will reload list of backends in real-time")
        else:
            logger.warning(
                "HAProxy doesn't have access to Tutum API and it's running in Tutum - you might want to give "
                "an API role to this service for automatic backend reconfiguration")
    else:
        logger.info("HAProxy is not running in Tutum")

    if TUTUM_SERVICE_API_URI and TUTUM_CONTAINER_API_URI and TUTUM_AUTH:
        init_tutum_settings()
        run_tutum(TUTUM_CONTAINER_API_URI)
        events = tutum.TutumEvents()
        events.on_message(tutum_event_handler)
        events.run_forever()
    else:
        while True:
            run()
            time.sleep(1)


if __name__ == "__main__":
    main()<|MERGE_RESOLUTION|>--- conflicted
+++ resolved
@@ -18,69 +18,6 @@
 logger = logging.getLogger("tutum_haproxy")
 
 
-<<<<<<< HEAD
-
-def get_backend_routes_tutum(api_url, auth):
-    # Return sth like: {'HELLO_WORLD_1': {'proto': 'tcp', 'addr': '172.17.0.103', 'port': '80'},
-    # 'HELLO_WORLD_2': {'proto': 'tcp', 'addr': '172.17.0.95', 'port': '80'}}
-    session = requests.Session()
-    headers = {"Authorization": auth}
-    r = session.get(api_url, headers=headers)
-    r.raise_for_status()
-    container_details = r.json()
-
-    addr_port_dict = {}
-    for link in container_details.get("linked_to_container", []):
-        for port, endpoint in link.get("endpoints", {}).iteritems():
-            if port in ["%s/tcp" % x for x in BACKEND_PORTS]:
-                addr_port_dict[link["name"].upper().replace("-", "_")] = endpoint_match.match(endpoint).groupdict()
-
-    return addr_port_dict
-
-
-def get_backend_routes(dict_var):
-    # Return sth like: {'HELLO_WORLD_1': {'addr': '172.17.0.103', 'port': '80'},
-    # 'HELLO_WORLD_2': {'addr': '172.17.0.95', 'port': '80'}}
-    addr_port_dict = {}
-    for name, value in dict_var.iteritems():
-        position = string.find(name, LINK_ENV_PATTERN)
-        if position != -1:
-            container_name = name[:position]
-            addr_port = addr_port_dict.get(container_name, {'addr': "", 'port': ""})
-            try:
-                addr_port['addr'] = socket.gethostbyname(container_name.lower())
-            except socket.gaierror:
-                try:
-                    addr_port['addr'] = socket.gethostbyname(container_name.lower().replace("_", "-"))
-                except socket.gaierror:
-                    if name.endswith(LINK_ADDR_SUFFIX):
-                        logger.warning("Cannot resolve %s, use the value in environment variable instead" % container_name)
-                        addr_port['addr'] = value
-            if name.endswith(LINK_PORT_SUFFIX):
-                addr_port['port'] = value
-            addr_port_dict[container_name] = addr_port
-    return addr_port_dict
-
-
-def update_cfg(cfg, backend_routes, vhost):
-    logger.debug("Updating cfg: \n old cfg: %s\n backend_routes: %s\n vhost: %s", cfg, backend_routes, vhost)
-    # Set frontend
-    frontend = []
-    frontend.append("bind 0.0.0.0:%s" % FRONTEND_PORT)
-    if SSL:
-        frontend.append("reqadd X-Forwarded-Proto:\ https")
-        frontend.append("redirect scheme https code 301 if !{ ssl_fc }"),
-        frontend.append("bind 0.0.0.0:443 %s" % SSL)
-    if vhost:
-        added_vhost = {}
-        for _, domain_names in vhost.iteritems():
-            for domain_name in domain_names:
-                if not added_vhost.has_key(domain_name):
-                    domain_str = domain_name.upper().replace(".", "_")
-                    frontend.append("acl host_%s %s(host) -i %s" % (domain_str, HDR, domain_name))
-                    frontend.append("use_backend %s_cluster if host_%s" % (domain_str, domain_str))
-                added_vhost[domain_name] = domain_str
-=======
 def reload_haproxy(haproxy_process):
     if haproxy_process:
         # Reload haproxy
@@ -89,7 +26,6 @@
         haproxy_process.wait()
         logger.info("HAProxy has been reloaded")
         return process
->>>>>>> 4ca7553b
     else:
         # Launch haproxy
         logger.info("Launching HAProxy")
@@ -156,26 +92,10 @@
             run_tutum(TUTUM_CONTAINER_API_URI)
 
 
-<<<<<<< HEAD
-def parse_vhost():
-    # vhost is something like:
-    # {'web1':['a.com', 'b.com'], 'web2':['c.com']
-    vhost = {}
-    if VIRTUAL_HOST:
-        vhost.update(utils.parse_vhost_from_envvar(VIRTUAL_HOST))
-    if not vhost:
-        # try to parse vhost specified in the linked containers
-        for name, value in os.environ.iteritems():
-            position = string.find(name, VIRTUAL_HOST_SUFFIX)
-            if position != -1 and value != "**None**":
-                vhost.update(utils.parse_vhost_from_envvar("%s=%s" % (name[:position], value)))
-    return vhost
-=======
 def init_tutum_settings():
     global LINKED_SERVICES_ENDPOINTS
     service = fetch_tutum_obj(TUTUM_SERVICE_API_URI)
     LINKED_SERVICES_ENDPOINTS = [srv.get("to_service") for srv in service.linked_to_service]
->>>>>>> 4ca7553b
 
 
 def main():
